from typing import Tuple, Dict, List, Optional, Any, Mapping, Union
from copy import deepcopy
from functools import partial
import math
import numpy as np
import torch
from torch import nn, optim
from torch.nn import init
import torch.nn.functional as F
import lightning.pytorch as pl
from einops import rearrange, repeat, reduce, pack, unpack # baby steps...
from omegaconf import OmegaConf, ListConfig, DictConfig
from dacite import from_dict
import logging
from pprint import pformat

from context_general_bci.config import (
    ModelConfig,
    ModelTask,
    Metric,
    Output,
    EmbedStrat,
    DataKey,
    MetaKey,
    Architecture,
    DEFAULT_KIN_LABELS,
    BatchKey
)

from context_general_bci.dataset import DataAttrs, LENGTH_KEY, CHANNEL_KEY, COVARIATE_LENGTH_KEY, COVARIATE_CHANNEL_KEY
from context_general_bci.subjects import subject_array_registry, SortedArrayInfo
# It's not obvious that augmentation will actually help - might hinder feature tracking, which is consistent
# through most of data collection (certainly good if we aggregate sensor/sessions)
from context_general_bci.components import (
    SpaceTimeTransformer,
    StreamlinedTransformer
)

from context_general_bci.task_io import task_modules
from context_general_bci.utils import (
    sort_A_by_B,
    unflatten,
    cosine_schedule,
)

logger = logging.getLogger(__name__)

# For autoregressive. If using a common position space to sort, this defines the canonical order.
# Not sure I really believe in separators - the space input should cue the requisite modality.
# MODALITY CONSTS
NULL = 0
CONSTRAINTS = 1
SPIKE = 2
RETURN = 3
COVARIATE = 4
# ! Code logic around zero maskin assumes that COVARIATE is highest

MAX_KINEMATIC_DIMS = 10
def get_modality_dimensonality(
    modality, data_attrs: DataAttrs
):
    if modality == NULL:
        return 1
    elif modality == CONSTRAINTS:
        return MAX_KINEMATIC_DIMS # 1-10. If tokenized, there are as many constraint dims as behavior dims. We allocate max of 10 behavior dims for now.
    elif modality == SPIKE:
        if data_attrs is not None:
            return data_attrs.max_spatial_tokens_neural
        return 10 # 11-20. Max of 10 spike dims (32 neurons per -> 320 neurons, IIRC 288 was max for NDT2)
    elif modality == RETURN:
        return 1
    elif modality == COVARIATE:
        return MAX_KINEMATIC_DIMS
    return 0
    # 22-31. Max of 10 covariate dims. Separator token possibly include.

TASK_MODALITY_MAP = { # keys are pipeline names and some human readable terms
    'padding': NULL,
    'trial': NULL,
    'metadata_context': NULL,
    'constraints': CONSTRAINTS,
    'spike': SPIKE,
    'spike_context': SPIKE,
    'spike_infill': SPIKE,
    'return': RETURN,
    'return_context': RETURN,
    'return_infill': RETURN,
    'covariate': COVARIATE,
    'kinematic_classification': COVARIATE,
    'kinematic_infill': COVARIATE,
    'kinematic_context': COVARIATE,
}

def get_task_dimensionality_range(task: str, data_attrs: DataAttrs):
    r"""
        returns highest dimension allocated for task
    """
    modality = TASK_MODALITY_MAP[task]
    low = sum(get_modality_dimensonality(v, data_attrs=data_attrs) for v in range(modality))
    hi = low + get_modality_dimensonality(modality, data_attrs=data_attrs)
    return np.arange(low, hi)

def get_task_dimensionality(
    task: str, data_attrs: DataAttrs
):
    return get_modality_dimensonality(TASK_MODALITY_MAP[task], data_attrs=data_attrs)

def cm3leon_init(m, std: float=6e-3, trunc: float=6e-3 * 3):
    if isinstance(m, nn.Linear):
        init.trunc_normal_(m.weight, std=std, a=-trunc, b=trunc)
    elif isinstance(m, nn.MultiheadAttention):
        init.trunc_normal_(m.in_proj_weight, std=std, a=-trunc, b=trunc)
        # Initialize bias terms if they exist
        if m.in_proj_bias is not None:
            nn.init.constant_(m.in_proj_bias, 0)

class BrainBertInterface(pl.LightningModule):
    r"""
        I know I'll end up regretting this name.
    """
    def __init__(self, cfg: ModelConfig, data_attrs: DataAttrs):
        super().__init__() # store cfg
        self.save_hyperparameters(logger=False)
        self.cfg = cfg
        self.data_attrs = data_attrs
        assert (data_attrs.serve_tokens_flat and self.cfg.transformer.flat_encoder), 'NDT3 assumes flat serving of tokens'
        r"""
            Make cfg use correct module refs for enums via a backport after migration
        """

        assert self.data_attrs.max_channel_count % self.cfg.neurons_per_token == 0, "Neurons per token must divide max channel count"
        if self.data_attrs.serve_tokens:
            assert self.cfg.transform_space, 'Transform space must be true if serving (spacetime) tokens'
            assert self.data_attrs.neurons_per_token == self.cfg.neurons_per_token, \
                f"Neurons per token served by data ({self.data_attrs.neurons_per_token}) must match model token size {self.cfg.neurons_per_token}"
        assert self.cfg.arch in [Architecture.ndt, Architecture.flash_ndt], "ndt is all you need"

        # Max space can be manipulated in model in next_step path; thus model is responsible for determining max space to encode. If not, use raw max token expected
        max_spatial_tokens = self.cfg.max_spatial_position if self.cfg.next_step_prediction else data_attrs.max_spatial_tokens
        if self.cfg.arch == Architecture.flash_ndt:
            self.backbone = StreamlinedTransformer(
                self.cfg.transformer,
                max_spatial_tokens=max_spatial_tokens,
                embed_space=cfg.transformer.embed_space,
                allow_embed_padding=True,
            )
        else:
            self.backbone = SpaceTimeTransformer(
                self.cfg.transformer,
                max_spatial_tokens=max_spatial_tokens,
                debug_override_dropout_out=cfg.transformer.debug_override_dropout_io,
                context_integration=cfg.transformer.context_integration,
                embed_space=cfg.transformer.embed_space,
                allow_embed_padding=True,
            )
            if self.cfg.cm3leon_init:
                self.backbone.apply(partial(
                    cm3leon_init,
                    std=self.cfg.transformer.initializer_range,
                    trunc=self.cfg.transformer.initializer_trunc
                ))

        self.task_pipelines = nn.ModuleDict({
            k.value: task_modules[k](
                self.backbone.out_size,
                self.data_attrs.max_channel_count,
                self.cfg,
                self.data_attrs
            ) for k in self.cfg.task.tasks
        })

        if self.cfg.next_step_prediction: # special tokens
            self.start_of_sentence = nn.Parameter(torch.randn(self.cfg.hidden_size) / math.sqrt(self.cfg.hidden_size))
            # Checks on spatial tokens
            assert self.cfg.max_spatial_position > get_task_dimensionality_range('kinematic_infill', data_attrs=self.data_attrs)[-1]


        if self.cfg.compile:
            self.backbone = torch.compile(self.backbone, dynamic=True, fullgraph=True)
            # No marginal value in optimizing the linear readouts, also we will have dynamic shapes due to mixed batch sizes.
            # self.task_pipelines = torch.compile(self.task_pipelines)
        self.novel_params: List[str] = [] # for fine-tuning
        modifies = []
        for tp in self.task_pipelines.values():
            modifies.extend(tp.modifies)
        assert len(set(modifies)) == len(modifies), f"Task pipelines ({len(modifies)}) oversubscribed must modify different keys, found ({modifies})"

        if self.cfg.layer_norm_input:
            self.layer_norm_input = nn.LayerNorm(data_attrs.max_channel_count)

        self.token_proc_approx = 0
        self.token_seen_approx = 0

    def diff_cfg(self, cfg: ModelConfig):
        r"""
            Check if new cfg is different from self.cfg (POV of old model)
        """
        self_copy = self.cfg.copy()
        self_copy = OmegaConf.merge(ModelConfig(), self_copy) # backport novel config
        cfg = OmegaConf.merge(ModelConfig(), cfg)

        # Things that are allowed to change on init (actually most things should be allowed to change, but just register them explicitly here as needed)
        for safe_attr in [
            'use_full_encode',
            'dropout',
            'weight_decay',
            'causal',
            'task',
            'lr_init',
            'lr_schedule',
            'lr_ramp_steps',
            'lr_ramp_init_factor',
            'lr_decay_steps',
            'lr_min',
            'lr_interval',
            'kinematic_token_maskout',
            'token_maskout',
            'accelerate_new_params',
            'tune_decay',
            'val_iters',
            'extra_task_embed_ckpt',
            'extra_subject_embed_ckpt',
            'closed_loop_crop_bins',
            'eval',
        ]:
            setattr(self_copy, safe_attr, getattr(cfg, safe_attr))
        recursive_diff_log(self_copy, cfg)
        return self_copy != cfg

    def _wrap_key(self, prefix, key):
        return f'{prefix}.{key}'

    def _wrap_keys(self, prefix, named_params):
        out = []
        for n, p in named_params:
            out.append(self._wrap_key(prefix, n))
        return out


    def transfer_io(self, transfer_model: pl.LightningModule):
        r"""
            The logger messages are told from the perspective of a model that is being transferred to (but in practice, this model has been initialized and contains new weights already)
        """
        logger.info("Rebinding IO...")

        transfer_data_attrs: DataAttrs = transfer_model.data_attrs
        transfer_cfg: ModelConfig = transfer_model.cfg
        if self.cfg.task != transfer_cfg.task:
            logger.info(pformat(f'Task config updating.. (first logged is new config)'))
            recursive_diff_log(self.cfg.task, transfer_cfg.task)

        for k in self.task_pipelines:
            if k in transfer_model.task_pipelines:
                logger.info(f"Transferred task pipeline {k}.")
                if k == ModelTask.metadata_context:
                    self.task_pipelines[k].transfer_weights(transfer_model.task_pipelines[k], transfer_data_attrs)
                else:
                    self.task_pipelines[k].load_state_dict(transfer_model.task_pipelines[k].state_dict(), strict=False)
            else:
                logger.info(f"New task pipeline {k}.")
                self.novel_params.extend(self._wrap_keys(f'task_pipelines.{k}', self.task_pipelines[k].named_parameters()))

    def freeze_backbone(self):
        logger.info("Freezing backbone.")
        for p in self.backbone.parameters():
            p.requires_grad = False
        # self.backbone.eval() # No, we still want dropout

    @property
    def do_kin_maskout(self):
        if self.cfg.kinematic_token_maskout_schedule == "cosine":
            return True
        elif self.cfg.kinematic_token_maskout_schedule == "random":
            return True
        else:
            return self.cfg.kinematic_token_maskout > 0

    @property
    def kin_maskout(self):
        if self.cfg.kinematic_token_maskout_schedule == "cosine":
            maskout = cosine_schedule(
                time=torch.as_tensor(self.current_epoch),
                T=self.cfg.lr_decay_steps,
                start=self.cfg.kinematic_token_maskout_start,
                end=self.cfg.kinematic_token_maskout
            )
        elif self.cfg.kinematic_token_maskout_schedule == "random":
            maskout = (torch.rand(1) * (self.cfg.kinematic_token_maskout_start - self.cfg.kinematic_token_maskout) + self.cfg.kinematic_token_maskout)[0]
        elif self.cfg.kinematic_token_maskout_schedule in ["", "constant"]:
            maskout = self.cfg.kinematic_token_maskout
        else:
            raise ValueError(f"Unknown kinematic token maskout schedule {self.cfg.kinematic_token_maskout_schedule}")
        return maskout

    def assemble_pipeline(
        self,
        batch: Dict[BatchKey, torch.Tensor],
        prefix=False,
        kin_maskout=None,
    ) -> Tuple[
        List[str], List[Any],
        torch.Tensor, torch.Tensor, torch.Tensor, torch.Tensor, torch.Tensor | None, torch.Tensor | None
    ]:
        r"""
            Returns:
                - modalities: modality of target at timestep. Roll forward to determine input modality.
                - mask: Was kinematic _input_ zeroed at this timestep?
        """
        tks, tps = list(self.task_pipelines.keys()), list(self.task_pipelines.values())
        pipeline_context, pipeline_times, pipeline_space, pipeline_padding = zip(*[
            tp.get_context(batch) for tp in tps
        ])

        filtered = [i for i, p in enumerate(pipeline_context) if p != []]
        tks = [tks[i] for i in filtered]
        pipeline_context = [pipeline_context[i] for i in filtered] # embedded at this point
        pipeline_times = [pipeline_times[i] for i in filtered]
        pipeline_space = [pipeline_space[i] for i in filtered]
        pipeline_padding = [pipeline_padding[i] for i in filtered]

        # breakpoint()
        # Merge context into single seq (in NDT3, data/neuro is not revealed to backbone)
        if self.cfg.next_step_prediction:
            # Update positions for later subsequent canonical order, before we pack and lose track of which modalities are which
            for i, (tk, s) in enumerate(zip(tks, pipeline_space)):
                pipeline_space[i] = s + get_task_dimensionality_range(tk, self.data_attrs)[0]
                if getattr(self.cfg.eval, 'offset_kin_hotfix', 0) and tk in ['kinematic_infill', 'return_context']:
                    pipeline_space[i] = pipeline_space[i] + self.cfg.eval.offset_kin_hotfix
            modalities = [torch.full_like(s, filtered[i], dtype=torch.uint8) for i, s in enumerate(pipeline_space)] # track original task pipeline index
            modalities, _ = pack(modalities, 'b *')
        else:
            for i, (tk, s) in enumerate(zip(tks, pipeline_space)):
                pipeline_space[i] = (s + 1) if tk != ModelTask.metadata_context else s
            modalities = None

        pipeline_context, ps = pack(pipeline_context, 'b * h')
        times, _ = pack(pipeline_times, 'b *')
        space, _ = pack(pipeline_space, 'b *')
        pipeline_padding, _ = pack(pipeline_padding, 'b *')

        mask = None

        if self.cfg.next_step_prediction:
            # Pack and Sort. Time is the major sort key, space is minor. We pre-allocate space per modality
            # print(times.unique(), pipeline_context.shape)
            # TODO this op may be redundant - we may be able to address it directly in data loader
            times[pipeline_padding] = self.cfg.transformer.max_trial_length # Assumes dataloader currently doesn't serve pad time especially
            space[pipeline_padding] = self.cfg.max_spatial_position # Assumes dataloader currently doesn't serve pad space especially
            order = times * self.cfg.max_spatial_position + space

            # * ps becomes useless, is that ok? It's fine - we need to create a modality mask so subsequent task pipelines can map out their desired targets
            pipeline_context, indices = sort_A_by_B(pipeline_context, order)
            times, _ = sort_A_by_B(times, order, indices)
            space, _ = sort_A_by_B(space, order, indices)
            pipeline_padding, _ = sort_A_by_B(pipeline_padding, order, indices)
            # breakpoint()
            # assert (pipeline_padding.diff(1).sum(1) <= 1).all(), "Padding should be contiguous and at end of trial..."
            modalities, _ = sort_A_by_B(modalities, order, indices) # Tail of modalities will be all padding, but padding is still sorted according to the "source modality" e.g. padding from return seqs ends most trials in canonical order, during current late assembly paradigm.

            # breakpoint()
            # As _input_, we provide the previous step (teacher-forcing).
            # Output targets are maintained (individual tasks are responsible for tracking this)
            pipeline_context = pipeline_context.roll(1, dims=1)
            if self.training or prefix: # we want some masking during some eval protocols using prefix
                # breakpoint()
                if self.cfg.token_maskout > 0:
                    mask = torch.rand(pipeline_context.size(1), device=pipeline_context.device) < self.cfg.token_maskout
                    pipeline_context[:, mask] = 0
                elif self.do_kin_maskout:
                    # We want to make sure we always have at least one kin token on, even if it's padding, so that we can get loss computed on our readout
                    # However, the padding is automatically put at the very last token, and kin is last modality - so that token is never used as input.
                    # It's the token that will get rolled and cancelled immediately below.
                    # Symmetric to this special case, however, is the notion that the first kinematic token is always valid, we have no prior that makes it trivial.
                    # Meaning of `is_kin_mask` - is a kinematic input that should have received kin input that was masked out?
                    is_kin_mask = (modalities == tks.index('kinematic_infill')).roll(1, dims=1)
                    is_kin_mask[:, 0] = False
                    # if not is_kin_mask.any():
                        # is_kin_mask[:, -1] = True
                    mask = torch.rand(pipeline_context.size(1), device=pipeline_context.device) < kin_maskout
                    if prefix and self.cfg.task.context_prompt_time_thresh > 0:
                        # Essentially - maskout only begins at timestamps past prompt threshold.
                        sample_thresh = torch.randint(
                            self.cfg.task.context_prompt_time_thresh_min,
                            self.cfg.task.context_prompt_time_thresh,
                            (1,),
                            device=pipeline_context.device
                        ) if self.cfg.task.context_prompt_time_thresh_min else self.cfg.task.context_prompt_time_thresh
                        mask = mask & (times >= sample_thresh)
                        # mask = mask & (times >= self.cfg.task.context_prompt_time_thresh)
                    elif prefix and self.cfg.task.context_prompt_time_thresh < 0:
                        # Wer still want mask to only apply at timestamps past prompt threshold, but we from end of trial.
                        # ! Note this should be >= 1 step, so prompt_time_thresh_min must be < -1 - -1 itself, inclusive, means that we might make all steps illegal
                        sample_thresh = torch.randint(
                            self.cfg.task.context_prompt_time_thresh,
                            self.cfg.task.context_prompt_time_thresh_min,
                            (1,),
                            device=pipeline_context.device
                        ) if self.cfg.task.context_prompt_time_thresh_min else self.cfg.task.context_prompt_time_thresh
                        non_pad_times = times.clone()
                        non_pad_times[pipeline_padding] = -1
                        times_from_end = times - non_pad_times.max(-1, keepdim=True).values
                        if not mask.any():
                            breakpoint()
                        mask = mask & (times_from_end >= sample_thresh)
                        if not mask.any():
                            breakpoint()
                            # ? I still don't really get why this happens, waiting to trigger again
                    mask = is_kin_mask & mask
                    # if not mask.any():
                        # breakpoint()
                    pipeline_context[mask] = 0
            pipeline_context[:, 0] = self.start_of_sentence

        if self.cfg.next_step_prediction and self.cfg.fit_to_max_length:
            # ! Cropping will probably be a failure point for prefix loss mode; we may crop out the final concluding tokens that we actually compute loss on reaching the kinematic task
            # Cropping feature is broken while we don't have a unified stream. This is because targets will be longer than expected.
            if pipeline_context.size(1) >= self.cfg.fit_to_max_length:
                pipeline_context = pipeline_context[:, :self.cfg.fit_to_max_length]
                pipeline_padding = pipeline_padding[:, :self.cfg.fit_to_max_length]
                times = times[:, :self.cfg.fit_to_max_length]
                space = space[:, :self.cfg.fit_to_max_length]
                modalities = modalities[:, :self.cfg.fit_to_max_length]
                if mask is not None:
                    mask = mask[:, :self.cfg.fit_to_max_length]
            else:
                pipeline_context = F.pad(pipeline_context, (0, 0, 0, self.cfg.fit_to_max_length - pipeline_context.size(1)))
                pipeline_padding = F.pad(pipeline_padding, (0, self.cfg.fit_to_max_length - pipeline_padding.size(1)), value=True)
                times = F.pad(times, (0, self.cfg.fit_to_max_length - times.size(1)), value=self.cfg.transformer.max_trial_length - 1)
                space = F.pad(space, (0, self.cfg.fit_to_max_length - space.size(1)), value=self.cfg.max_spatial_position)
                modalities = F.pad(modalities, (0, self.cfg.fit_to_max_length - modalities.size(1)), value=get_task_dimensionality_range('padding', data_attrs=self.data_attrs)[0])
                if mask is not None:
                    mask = F.pad(mask, (0, self.cfg.fit_to_max_length - mask.size(1)))

        return (
            tks, ps,
            pipeline_context,
            times,
            space,
            pipeline_padding,
            modalities,
            mask # tokens with no cue input, used for optional loss block
        )

    def forward(
        self,
        batch: Dict[BatchKey, torch.Tensor],
        use_prefix=False,
        kin_maskout=None,
    ) -> Tuple[
        torch.Tensor, torch.Tensor, torch.Tensor, torch.Tensor, torch.Tensor | None, torch.Tensor | None
    ]:
        r"""
            returns backbone features B T H, and timesteps B T
            modalities is flag indicating _target_ modality.
        """
        tks, ps, pipeline_context, times, space, pipeline_padding, modalities, zero_mask = self.assemble_pipeline(
            batch,
            prefix=use_prefix,
            kin_maskout=kin_maskout
        )
        # explanation = \
        #     torch._dynamo.explain(
        #         self.backbone,
        #         pipeline_context,
        #         autoregressive=self.cfg.next_step_prediction,
        #         padding_mask=None if self.cfg.next_step_prediction else pipeline_padding, # suppress padding if flash attn-able
        #         causal=self.cfg.causal,
        #         times=times,
        #         positions=space,
        #     )
        # print(explanation)
        backbone_kwargs = {
            'autoregressive': self.cfg.next_step_prediction,
            'causal': self.cfg.causal,
            'padding_mask': None if self.cfg.next_step_prediction else pipeline_padding, # suppress padding if flash attn-able
        } if self.cfg.arch == Architecture.ndt else {}
        # breakpoint()
        outputs: torch.Tensor = self.backbone(
            pipeline_context,
            times=times,
            positions=space,
            **backbone_kwargs,
        ) # B x Token x H (flat)
        if self.cfg.use_full_encode:
            return outputs, times, space, pipeline_padding, modalities, zero_mask
        else:
            outputs = unpack(outputs, ps, 'b * h')
            times = unpack(times, ps, 'b *')
            space = unpack(space, ps, 'b *')
            pipeline_padding = unpack(pipeline_padding, ps, 'b *')
            if 'shuffle_infill' in tks:
                enc_index = tks.index('shuffle_infill') # TODO replace with something that targets the spike context provider...
            else:
                enc_index = tks.index('spike_context')
            return outputs[enc_index], times[enc_index], space[enc_index], pipeline_padding[enc_index], None, None

    def _step(self, batch: Dict[BatchKey, torch.Tensor], eval_mode=False, use_prefix=False) -> Dict[BatchKey, torch.Tensor]:
        r"""
            batch provided contains all configured data_keys and meta_keys
            - The distinction with `forward` is not currently clear, but `_step` is specifically oriented around training.
            Which means it'll fiddle with the payload itself and compute losses

            TODO:
            - Fix: targets are keyed/id-ed per task; there is just a single target variable we're hoping is right
            - ?: Ideally the payloads could be more strongly typed.

            We use modules to control the task-specific readouts, but this isn't multi-task first
            So a shared backbone is assumed. And a single "batch" exists for all paths.
            And moreover, any task-specific _input_ steps (such as masking/shifting) is not well interfaced right now
            (currently overloading `batch` variable, think more clearly either by studying HF repo or considering other use cases)
        """
        batch_out: Dict[BatchKey | Output, torch.Tensor] = {}
        # print(batch[DataKey.task_return.name].shape)
        # breakpoint()
        for task in self.cfg.task.tasks:
            self.task_pipelines[task.value].update_batch(batch, eval_mode=eval_mode)
        if use_prefix: # commanded externally, e.g. for eval
            prefix_loss = True
            kin_maskout = 1.0
        else:
            if self.cfg.task.prefix_ratio > 0:
                use_prefix = torch.rand(1) < self.cfg.task.prefix_ratio
                prefix_loss = use_prefix
                kin_maskout = 1.0 # Never include kinematic input in suffix
            else:
                use_prefix = True # feel free to use if available
                prefix_loss = False
                kin_maskout = self.kin_maskout
        # breakpoint()
        features, times, space, padding, modalities, zero_mask = self(batch, use_prefix=use_prefix, kin_maskout=kin_maskout) # B T H
        # if ((times > 750) & (times < 1500)).any():
        #     breakpoint() # This is an invalid value... what's happening
        if self.cfg.log_backbone_norm:
            # expected to track sqrt N. If it's not, then we're not normalizing properly
            self.log('backbone_norm', torch.linalg.vector_norm(
                features.flatten(0, -2), dim=-1
            ).mean(), on_epoch=True, batch_size=features.size(0))

        # Create outputs for configured task
        running_loss = 0
        for i, task in enumerate(self.cfg.task.tasks):
            if self.cfg.next_step_prediction:
                sub_features = features[modalities == i] # Only route relevant features, tasks shouldn't be doing anything. # B* H (flattened)
                sub_times = times[modalities == i]
                sub_space = space[modalities == i]
                sub_padding = padding[modalities == i]
                # sub_loss_mask = None if zero_mask is None else zero_mask[modalities == i]
                # ! Beware off by 1 - include features that didn't receive kinematic input by virtue of receiving non-kinematic input, not just zero-masked.
                # was_modality_input = (modalities == i).roll(1, dims=1)
                # was_modality_input[:, 0] = False # Nope, keep this for even batches downstream. Probably the source of an insiduous bug, but should wash out.
                # If this token will be masked, it is strong indication we have reached the ICL-suffix (zero mask is only returned/used in suffix mode), so it is sufficient
                if zero_mask is not None and 'kinematic' in task.value:
                    # Restrict loss to only compute on tokens that will mask out. This is a heuristic for tokens that themselves, aren't receiving kinematic input. Only valid if we mask continuous spans, as in ICL.
                    # TBH I doubt this masking is necessary - the masking and increased difficulty will upweight the loss naturally.
                    target_will_mask = zero_mask.roll(-1, dims=1)
                    if not target_will_mask.any():
                        target_will_mask[:, -1] = True # Last token is always a kinematic one, turn it on - needed for setting with no kin targets and only padding tokens that were rolled off in zero mask.
                    sub_loss_mask = target_will_mask[modalities == i]
                else:
                    sub_loss_mask = None
                # Heuristic: zero_mask is steps where inputs were masked - compute loss for these (reasonable mainly in prefix case with continuous mask span)
                # Detail: What we actually want is the kin_target steps, which are 1 behind kin_input steps.
                # Note this leaves an off-by-one error where we include compute loss on the first kin timestep that gets masked but was cued with a kinematic input.
            else:
                sub_features = features
                sub_times = times
                sub_space = space
                sub_padding = padding
                sub_loss_mask = zero_mask
            update = self.task_pipelines[task.value](
                batch,
                sub_features,
                sub_times,
                sub_space,
                sub_padding,
                loss_mask=sub_loss_mask if prefix_loss else None,
                eval_mode=eval_mode
            )
            batch_out.update(update)
            if 'loss' in update and self.cfg.task.task_weights[i] > 0:
                batch_out[f'{task.value}_loss'] = update['loss']
                running_loss = running_loss + self.cfg.task.task_weights[i] * update['loss']
        batch_out['loss'] = running_loss
        # if use_prefix:
            # print(f"prefix loss: {batch_out['loss']}")
        return batch_out

    @torch.inference_mode()
    @torch.autocast(device_type='cuda', dtype=torch.bfloat16) # needed for flashattn
    def predict_simple(
        self,
        spikes: torch.Tensor, # Time x Channel
        cov: torch.Tensor, # Time x CovDim
        constraint: torch.Tensor, # sparse, # Event x 3 x CovDim
        constraint_time: torch.Tensor, # sparse # Event
        task_reward: torch.Tensor,
        task_return: torch.Tensor,
        task_return_time: torch.Tensor,
        reference: Dict[DataKey, torch.Tensor] = {}, # To prepend
        kin_mask_timesteps: torch.Tensor | None = None, # None is not good, but we bake up to iterate at system level
        temperature=0.,
    ):
        r"""
            Assumes single item prediction, no padding.
            PREDICTS NEXT STEP OF KINEMATIC AND RETURN IF NEEDED

            Supporting real time inference
            spikes: Time (at token bin size) x Channel
            cov: Time (at token bin size) x Cov dim - comes in normalized, normalization happens at dataloader level

            kin_mask_timesteps: bool, true if masking timesteps

            to_predict_modality dictates which token is expected to be predicted next
            DATA THAT COMES IN ARE FULL BUFFERS, BUT WE NEED PREDICTIONS FOR THE TAIL OF THE BUFFER
        """
        # Pad spikes to max - follow dataloader.__getitem__ (TODO refactor or bake to RTNDT level)
        # breakpoint()
        pad_amount = self.cfg.neurons_per_token - (spikes.size(1) % self.cfg.neurons_per_token)
        pad_spikes = F.pad(spikes, (0, pad_amount))
        tokenized_spikes = pad_spikes.unfold(1, self.cfg.neurons_per_token, self.cfg.neurons_per_token) # Time x Token x Intra-Patch
        token_time, token_space = tokenized_spikes.size(0), tokenized_spikes.size(1)
        tokenized_spikes = rearrange(tokenized_spikes, 'time space neurons -> 1 (time space) neurons 1')
        times = repeat(torch.arange(spikes.size(0), device=spikes.device), 'time -> 1 (time space)', space=token_space)
        positions = repeat(torch.arange(token_space, device=spikes.device), 'space -> 1 (time space)', time=token_time)

        # Extend the blank covariate to match the length of spikes, effectively our query
        # cov = F.pad(cov, (0, 0, 0, 1)) # Don't need explicit pad, we draw at system level
        cov_query_length = cov.size(1) # Number of tokens to draw
        cov_time = repeat(torch.arange(cov.size(0), device=spikes.device), 't -> (t s)', s=cov.size(1))
        cov_space = repeat(torch.arange(cov.size(1), device=spikes.device), 's -> (t s)', t=cov.size(0))
        cov = rearrange(cov, 'time space -> 1 (time space) 1')
        cov_time = rearrange(cov_time, 'time  -> 1 (time)')
        cov_space = rearrange(cov_space, 'space -> 1 (space)')

        # Dense
        task_reward = rearrange(task_reward, 'time -> 1 time 1') + 1 # +1 for padding, see dataloader
        task_return = rearrange(task_return, 'time -> 1 time 1') + 1
        # if ModelTask.return_infill not in self.cfg.task.tasks or True:
            # task_return = task_return + 1 # +1 for padding, see dataloader (we don't offset reference since that's served from dataloader)
            # Needed only if we're not drawing from the already offset model predictions
        task_return_time = rearrange(task_return_time, 'time -> 1 time')

        # Tokenize constraints
        constraint_space = repeat(torch.arange(constraint.size(-1), device=spikes.device), 'b -> 1 (t b)', t=constraint.size(0))
        constraint_time = repeat(constraint_time, 't -> 1 (t b)', b=constraint.size(-1))
        constraint = rearrange(constraint, 'time constraint cov -> 1 (time cov) constraint')

        # breakpoint()
        if reference:
            time_offset = reference[DataKey.time].max() + 1
            def batchify(t: torch.Tensor):
                return t.unsqueeze(0).to(device=tokenized_spikes.device)
            tokenized_spikes = torch.cat([
                batchify(reference[DataKey.spikes]), tokenized_spikes
            ], dim=1)
            times = torch.cat([batchify(reference[DataKey.time]), times + time_offset], dim=1)
            positions = torch.cat([batchify(reference[DataKey.position]), positions], dim=1)
            cov_time = torch.cat([batchify(reference[DataKey.covariate_time]), cov_time + time_offset], dim=1)
            cov_space = torch.cat([batchify(reference[DataKey.covariate_space]), cov_space], dim=1)
            cov = torch.cat([batchify(reference[DataKey.bhvr_vel]), cov], dim=1)
            task_return = torch.cat([batchify(reference[DataKey.task_return]), task_return], dim=1)[..., 0] # no hidden dim
            task_reward = torch.cat([batchify(reference[DataKey.task_reward]), task_reward], dim=1)[..., 0] # no hidden dim, TODO not sure why hidden is showing up
            task_return_time = torch.cat([batchify(reference[DataKey.task_return_time]), task_return_time + time_offset], dim=1)
            # constraint not dealt with or even offset for now
            constraint_time = torch.cat([batchify(reference[DataKey.constraint_time]), constraint_time + time_offset], dim=1)
            constraint_space = torch.cat([batchify(reference[DataKey.constraint_space]), constraint_space], dim=1)
            constraint = torch.cat([batchify(reference[DataKey.constraint]), constraint], dim=1)
        batch: Dict[BatchKey, torch.Tensor] = {
            DataKey.spikes.name: tokenized_spikes,
            DataKey.time.name: times,
            DataKey.position.name: positions,
            DataKey.covariate_time.name: cov_time,
            DataKey.covariate_space.name: cov_space,
            DataKey.bhvr_vel.name: cov,
            DataKey.task_return.name: task_return,
            DataKey.task_return_time.name: task_return_time,
            DataKey.task_reward.name: task_reward,
            DataKey.constraint.name: constraint,
            DataKey.constraint_space.name: constraint_space,
            DataKey.constraint_time.name: constraint_time,
        }
        return self.predict_simple_batch(
            batch,
            kin_mask_timesteps=kin_mask_timesteps,
            last_step_only=True,  # default for online prediction
            temperature=temperature
        )


    @torch.inference_mode()
    @torch.autocast(device_type='cuda', dtype=torch.bfloat16) # needed for flashattn
    def predict_simple_batch(
        self,
        batch: Dict[BatchKey, torch.Tensor], # Should have batch=1 dimension
        kin_mask_timesteps: torch.Tensor, # Time, dense
        last_step_only=False,
        temperature=0.
    ):
        for k in self.cfg.task.tasks:
            self.task_pipelines[k.value].update_batch(batch, eval_mode=True)

        tks, ps, pipeline_context, times, space, pipeline_padding, modalities, zero_mask = self.assemble_pipeline(batch)
        if kin_mask_timesteps is not None:
            # Make sparse, to index
            if kin_mask_timesteps.any():
                kin_mask_timesteps_sparse = kin_mask_timesteps.nonzero()[0]
                zero_mask = torch.isin(times, kin_mask_timesteps_sparse)
            else:
                raise ValueError("No kinematic mask timesteps provided")
            # * Risk point - we should examine this mask carefully.
            is_kin_mask = (modalities == tks.index('kinematic_infill')).roll(1, dims=1) # Kinematic input?
            is_kin_mask[:, 0] = False # First token is always valid
            zero_mask &= is_kin_mask
            pipeline_context[zero_mask] = 0

        # print(f'Context: {pipeline_context.shape}')
        # print(f'Times {times.shape, times.unique()}')
        # print(f'Space {space.shape, space.unique()}')
        # breakpoint()
        outputs = self.backbone(
            pipeline_context,
            times=times,
            positions=space,
        ) # B x T x H. All at once, not autoregressive single step sampling
        # The order of logic here is following the order dictated in the task pipeline
<<<<<<< HEAD
        cov_query = self.task_pipelines[ModelTask.kinematic_infill.value](batch, outputs[:, -cov_query_length:], compute_metrics=False)
        if Output.return_logits in self.cfg.task.tasks:
            # breakpoint()
=======
        num_kin = len(batch[DataKey.covariate_space.name].unique())
        cov_query = outputs[modalities == tks.index('kinematic_infill')]
        if last_step_only:
            cov_query = outputs[:, -num_kin:]
        cov_query = self.task_pipelines[ModelTask.kinematic_infill.value](
            batch,
            cov_query,
            compute_metrics=False,
            temperature=temperature
        )

        # Only last step supported atm
        if ModelTask.return_infill in self.cfg.task.tasks:
            return_query = outputs[modalities == tks.index('return_infill')]
>>>>>>> 13466bd8
            return_logits = self.task_pipelines[ModelTask.return_infill.value](
                batch,
                return_query[:, -1:],
                compute_metrics=False,
            )[Output.return_logits][0,0]
            probabilities = torch.softmax(return_logits, dim=-1)
            # print(probabilities[:5]) # Hm... producing 3.
            return_cond = (probabilities > 0.3)
            if return_cond.any():
                # get last one
                return_cond = return_cond.nonzero()
            else:
                return_cond = torch.argmax(return_cond)
            # return_cond = torch.ones_like(return_cond) # ! Overwrite.
            return_cond = torch.zeros_like(return_cond) # ! Overwrite.
        else:
            return_cond = None
        # return_query = self.task_pipelines[ModelTask.return_infill.value]

        # Satisfy onlne eval interface
        out: Dict[BatchKey, Any] = {
            Output.behavior_pred: cov_query[Output.behavior_pred],
            Output.return_logits: return_cond, # TODO make a new output type, these aren't logits, they're samples
        }
        if not last_step_only:
            # replicate `predict` offline eval infra
            # breakpoint()
            if kin_mask_timesteps is not None:
                out[Output.behavior_query_mask] = repeat(~kin_mask_timesteps, 't -> (t b)', b=num_kin)

            out[Output.behavior] = batch[DataKey.bhvr_vel.name].flatten()
            out[DataKey.covariate_labels.name] = batch[DataKey.covariate_labels.name][0]
        return out

    @torch.inference_mode()
    def predict(
        self, batch: Dict[BatchKey, torch.Tensor], transform_logrates=True, mask=True,
        eval_mode=True,
        # eval_mode=False,
    ) -> Dict[BatchKey | Output, torch.Tensor]:
        r"""
            Note: kind of annoying to change keywords here manually (no args can be passed in)
            batch should provide info needed by model. (responsibility of user)
            Output is always batched (for now)

            Out:
            - if using NDT3, we will flatten all items in a batch, assuming dims are equivalent
        """
        assert self.data_attrs.serve_tokens_flat, "Not implemented"
        # there are data keys and meta keys, that might be coming in unbatched
        # breakpoint()
        batch_shapes = {
            DataKey.spikes.name: '* t token_chan h',
            DataKey.heldout_spikes.name: '* t c h',
            DataKey.stim.name: '* t c h', # TODO review
            DataKey.bhvr_vel.name: '* t h',
            MetaKey.session.name: '*',
            MetaKey.subject.name: '*',
            MetaKey.task.name: '*',
            MetaKey.array.name: '* a',
            LENGTH_KEY: '*',
            COVARIATE_LENGTH_KEY: '*',
            COVARIATE_CHANNEL_KEY: '*',
            CHANNEL_KEY: '* a', # or '* token'
            DataKey.time.name: '* t',
            DataKey.position.name: '* t',
            DataKey.covariate_time.name: '* t',
            DataKey.covariate_space.name: '* t',
            DataKey.covariate_labels.name: '*',
            DataKey.constraint.name: '* t constraint_dim',
            DataKey.constraint_space.name: '* t',
            DataKey.constraint_time.name: '* t',
            DataKey.task_return.name: '* t h',
            DataKey.task_reward.name: '* t h',
            DataKey.task_return_time.name: '* t',
            # DataKey.task_return_space: '* t',
            'constraint_length': '*',
            'return_length': '*',
        }
        pack_info = {}
        for k in batch:
            if k == DataKey.covariate_labels.name:
                continue
            batch[k], pack_info[k] = pack([batch[k]], batch_shapes[k])
        if getattr(self.cfg.eval, 'zero_reward'):
            batch[DataKey.task_reward.name] = torch.zeros_like(batch[DataKey.task_reward.name]) + 1 # note +1 since 0 is reserved for padding
            batch[DataKey.task_return.name] = torch.zeros_like(batch[DataKey.task_return.name]) + 1 # note +1 since 0 is reserved for padding
        elif getattr(self.cfg.eval, 'const_return'):
            batch[DataKey.task_return.name] = torch.full_like(batch[DataKey.task_return.name], self.cfg.eval.const_return)
        batch_out: Dict[str | DataKey | MetaKey | Output, torch.Tensor] = {}
        # auto-debug
        for k in [MetaKey.session, MetaKey.subject, MetaKey.task, DataKey.covariate_labels.name]:
            if k in batch:
                batch_out[k] = batch[k]

        if Output.spikes in self.cfg.task.outputs:
            assert self.data_attrs.serve_tokens_flat or not self.data_attrs.serve_tokens, "Not implemented, needs assembling"
            batch_out[Output.spikes] = unflatten(batch[DataKey.spikes.name], batch[DataKey.time.name], batch[DataKey.position.name])
            batch_out[DataKey.time.name] = batch[DataKey.time.name].clone() # pre mask
            batch_out[DataKey.position.name] = batch[DataKey.position.name].clone() # pre mask
        for k in self.cfg.task.tasks:
            self.task_pipelines[k.value].update_batch(batch, eval_mode=eval_mode)
        # breakpoint()
        if self.cfg.next_step_prediction:
            if self.cfg.eval.icl_invert:
                real_kin = batch[DataKey.bhvr_vel.name].clone()
                batch[DataKey.bhvr_vel.name] = -batch[DataKey.bhvr_vel.name]
            # Autoregressive inference (no beam search atm - in practice we need one step at a time anw)
            tks, ps, pipeline_context, times, space, pipeline_padding, modalities, zero_mask = self.assemble_pipeline(batch)
            assert modalities is not None
            if self.cfg.eval.icl_invert:
                batch[DataKey.bhvr_vel.name] = real_kin

            # We want to create outputs in a time-major order, so that consecutive timesteps are together in the output tensor (not consecutive trials)
            # However, since each batch might not have consistent dimensions, each timestep may not have constant modalities.
            # Hence we need to check the modality mask at all times
            # There are only certain tokens I want model predictions for - the tokens that have kinematic modality targets.
            to_infer_indices = torch.tensor([i for i, tk in enumerate(tks) if tk in ['kinematic_infill', 'return_infill']], device=space.device)
            to_infer_mask = torch.isin(modalities, to_infer_indices)

            if self.cfg.eval.limit_timesteps: # Evaluating full length is slow with KV cache, we need to iterate faster
                limit_in_batch = ((times >= self.cfg.eval.limit_timesteps) & (times != self.data_attrs.max_trial_length)).any(0)
                if limit_in_batch.any():
                    limit_in_batch = limit_in_batch.nonzero()[0][0].item()
                    to_infer_mask[:, limit_in_batch:] = False

            proc_step = 0
            cov_stream = []
            return_logits_stream = []
            target_stream = []
            cue_mask = [torch.zeros_like(to_infer_mask[:, 0])] # is "student" i.e. need legitimate

            # Target seq tracks all plausible candidates we want to keep - since full batch might not be relevant, stream_mask keeps finer grained mask
            target_seq = torch.zeros_like(times, dtype=batch[DataKey.bhvr_vel.name].dtype) # B T
            modality_mask = []
            target_seq[modalities == tks.index('kinematic_infill')] = batch[DataKey.bhvr_vel.name].flatten() # Flatten is allowed since kinematic dim = 1
            if 'return_infill' in tks:
                target_seq[modalities == tks.index('return_infill')] = batch[DataKey.task_return.name].to(target_seq.dtype).flatten() # Flatten is allowed since kinematic dim = 1

            predicted_to = 0 # Do we have a prediction up till this step (Exclusive)?
            predict_until = 0 # The goalpost hasn't been set yet.
            need_student_slice = (times >= self.cfg.eval.teacher_timesteps).any(0)
            if self.cfg.eval.use_student:
                if need_student_slice.any():
                    predict_until = need_student_slice.nonzero()[0][0].item() # Predict_until is exclusive.
                else:
                    predict_until = times.size(1)
            else:
                predict_until = times.size(1)
                is_kinematic_input = (modalities == tks.index('kinematic_infill')).roll(1, dims=1)
                is_kinematic_input[:, 0] = False
                blacklist_kin_times = (times >= self.cfg.eval.teacher_timesteps) \
                    & is_kinematic_input
                pipeline_context[blacklist_kin_times] = 0

            if self.cfg.eval.maskout_last_n: # This implies we want to use student
                # We don't immediately load student, so we need to keep a copy on hand. For convenience, we copy full stream
                student_stream = pipeline_context.clone()
                # Identify the kinematics up to n steps before the first student slice, and zero it out
                is_kinematic_input = (modalities == tks.index('kinematic_infill')).roll(1, dims=1)
                is_kinematic_input[:, 0] = False
                blacklist_kin_times = (times < self.cfg.eval.teacher_timesteps) \
                    & (times >= self.cfg.eval.teacher_timesteps - self.cfg.eval.maskout_last_n) \
                    & is_kinematic_input
                pipeline_context[blacklist_kin_times] = 0

            while proc_step < times.size(1):
                # Jump to the next inferrable step
                if not to_infer_mask[:, proc_step].any():
                    proc_step += 1
                    continue
                if proc_step + 1 > predicted_to:
                    if proc_step + 1 > predict_until: # If we want step 100, and we haven't predicted until 101 exclusive, we need to predict until 101
                        predict_until = proc_step + 1

                    backbone_kwargs = {
                        'autoregressive': self.cfg.next_step_prediction,
                        'causal': self.cfg.causal,
                        'padding_mask': None,
                    } if self.cfg.arch == Architecture.ndt else {}
                    outputs = self.backbone( # No, this isn't enough. If I want a prediction at proc_step, I need to predict until proc_step+1
                        pipeline_context[:, :predict_until], # We want predictions at the current step - provide input up to current step
                        times=times[:, :predict_until],
                        positions=space[:, :predict_until],
                        **backbone_kwargs,
                    )
                    predicted_to = predict_until
                    # The question hereafter is - is a prediction for proc_step ready?

                # This is not a super great solution but we essentially sample readouts at all timesteps
                # We track two readouts, but only one infer mask/modality mask/target mask
                # Alternatives are - a single classification head would've made this easier (but we would still need to parse the specific dimensions)
                target_stream.append(target_seq[:, proc_step:proc_step+1]) # Keep targets for step
                modality_mask.append(to_infer_mask[:, proc_step:proc_step+1] * modalities[:, proc_step:proc_step+1]) # Mark relevant tokens in step # TODO mark modality

                # We run prediction even if modality is wrong; we slice out correct trials only when forced.
                # Sample the output from the kinematic pipeline
                if ModelTask.return_infill in self.cfg.task.tasks:
                    decode = self.task_pipelines['return_infill'](
                        batch,
                        outputs[:, proc_step: proc_step + 1],
                        times[:, proc_step: proc_step + 1],
                        space[:, proc_step: proc_step + 1],
                        pipeline_padding[:, proc_step: proc_step + 1],
                        compute_metrics=False,
                    )
                    return_logits_stream.append(decode[Output.return_logits])
                if ModelTask.kinematic_infill in self.cfg.task.tasks:
                    decode = self.task_pipelines['kinematic_infill'](
                        batch,
                        outputs[:, proc_step: proc_step + 1],
                        times[:, proc_step: proc_step + 1],
                        space[:, proc_step: proc_step + 1],
                        pipeline_padding[:, proc_step: proc_step + 1],
                        compute_metrics=False,
                        temperature=self.cfg.eval.temperature,
                    )
                    raw_pred = decode[Output.behavior_pred]
                    cov_stream.append(raw_pred)

                    re_enc: torch.Tensor = self.task_pipelines['kinematic_infill'].encode_cov(raw_pred)

                    # Need to decode and quantize again... (redundant work but IDRC)
                    # Greedy decoding - subset to only the relevant pieces
                    # No student replacement - just debugging atm!
                    if self.cfg.eval.use_student:
                        if self.cfg.eval.student_prob < 1:
                            re_enc = torch.where(
                                torch.rand_like(re_enc) < self.cfg.eval.student_prob,
                                re_enc,
                                0
                            )
                    else:
                        re_enc.zero_() # Mirrors Maskout

                    if proc_step < times.size(1) - 1:
                        # Will the next step need a student?
                        should_student = times[:, proc_step+1] >= self.cfg.eval.teacher_timesteps
                        cue_mask.append(should_student)
                        # Only student force the tokens that we predicted - hence use `to_infer_mask` of current step
                        if self.cfg.eval.maskout_last_n:
                            # Essentially keep the student stream updated; but only copy up to the last N steps. Meanwhile, true stream should be zero-ed out
                            student_stream[:, proc_step+1][
                                to_infer_mask[:, proc_step] & should_student
                            ] = re_enc[
                                to_infer_mask[:, proc_step] & should_student
                            ]
                            re_enc.zero_()
                            pipeline_context[:, proc_step+1][
                                to_infer_mask[:, proc_step] & should_student
                            ] = re_enc[
                                to_infer_mask[:, proc_step] & should_student
                            ]
                            veil_time = times[:, proc_step:proc_step + 1] - self.cfg.eval.maskout_last_n
                            time_mask = times[:, :proc_step+1] < veil_time
                            pipeline_context[:, :proc_step + 1][time_mask] = student_stream[:, :proc_step + 1][time_mask]
                        else:
                            pipeline_context[:, proc_step+1][
                                to_infer_mask[:, proc_step] & should_student
                            ] = re_enc[
                                to_infer_mask[:, proc_step] & should_student
                            ]
                proc_step += 1
            cov_stream = torch.cat(cov_stream, 1) # B T
            target_stream = torch.cat(target_stream, 1) # B T
            if ModelTask.return_infill in self.cfg.task.tasks:
                return_logits_stream = torch.cat(return_logits_stream, 1)
            cue_mask = torch.stack(cue_mask, 1) # B T
            modality_mask = torch.cat(modality_mask, 1) # B T
            cue_mask = cue_mask[:, :modality_mask.size(1)] # Crop if excess

            # In order to ID the right raws across batches, track behavior in flat datastream timeline
            batch_out = {
                Output.behavior_pred: cov_stream[modality_mask == tks.index('kinematic_infill')], # Row major flattening. Should produce coherent outputs, discontinuities at trials.
                Output.behavior: target_stream[modality_mask == tks.index('kinematic_infill')],
                Output.behavior_query_mask: cue_mask[modality_mask == tks.index('kinematic_infill')],
            }
            if ModelTask.return_infill in self.cfg.task.tasks:
                batch_out[Output.return_logits] = return_logits_stream[modality_mask == tks.index('return_infill')]
                batch_out[Output.return_target] = target_stream[modality_mask == tks.index('return_infill')]
            # Check covariate labels all the same
            if DataKey.covariate_labels.name in batch:
                first_dims = batch[DataKey.covariate_labels.name][0]
                if all(i == first_dims for i in batch[DataKey.covariate_labels.name]):
                    batch_out[DataKey.covariate_labels.name] = first_dims
                else:
                    logger.warning("Making predictions over batch with mismatched covariate labels, labels not returned.")
        else:
            features, times, space, padding, modalities = self(batch)
            for i, task in enumerate(self.cfg.task.tasks):
                if self.cfg.next_step_prediction:
                    sub_features = features[modalities == i] # Only route relevant features, tasks shouldn't be doing anything. # B* H (flattened)
                    sub_times = times[modalities == i]
                    sub_space = space[modalities == i]
                    sub_padding = padding[modalities == i]
                else:
                    sub_features = features
                    sub_times = times
                    sub_space = space
                    sub_padding = padding
                update = self.task_pipelines[task.value](
                    batch,
                    sub_features,
                    sub_times,
                    sub_space,
                    sub_padding,
                    compute_metrics=False,
                    eval_mode=eval_mode
                )
                batch_out.update(update)
            if self.data_attrs.serve_tokens_flat and Output.logrates in batch_out:
                batch_out[Output.logrates] = unflatten(batch_out[Output.logrates], batch_out['time'], batch_out['position'])
            if transform_logrates:
                if Output.logrates in batch_out:
                    if self.data_attrs.serve_tokens_flat:
                        logger.warning('Assuming square data for rate transform')
                        batch_out[Output.rates] = self.unpad_and_transform_rates(batch_out[Output.logrates])
                    else:
                        batch_out[Output.rates] = self.unpad_and_transform_rates(
                            batch_out[Output.logrates], batch[LENGTH_KEY], batch[CHANNEL_KEY] if CHANNEL_KEY in batch else None
                        )
                if Output.heldout_logrates in batch_out:
                    if self.data_attrs.serve_tokens_flat:
                        logger.warning('Assuming square data for rate transform')
                        batch_out[Output.heldout_rates] = self.unpad_and_transform_rates(batch_out[Output.heldout_logrates])
                    else:
                        batch_out[Output.heldout_rates] = self.unpad_and_transform_rates(
                            batch_out[Output.heldout_logrates], batch[LENGTH_KEY]
                        )
        return batch_out

    def predict_step(
        self, batch, *args, transform_logrates=True, mask=True, **kwargs
        # self, batch, *args, transform_logrates=True, mask=False, **kwargs
    ):
        return self.predict(batch, transform_logrates=transform_logrates, mask=mask)


    # === Model state ===
    def get_extra_state(self) -> Any:
        return {
            'token_proc_approx': self.token_proc_approx,
            'token_seen_approx': self.token_seen_approx,
            'novel_params': self.novel_params, # for continued training on fine-tuned model
        }

    def set_extra_state(self, state: Any):
        self.token_proc_approx = state['token_proc_approx']
        self.token_seen_approx = state['token_seen_approx']
        if 'novel_params' in state:
            self.novel_params = state['novel_params']

    def on_load_checkpoint(self, checkpoint):
        # Resuming training e.g. for LR fallback
        if checkpoint['global_step'] == 0: # i.e. autoscale "load_from_checkpoint"
            return
        # Explosion rollback policy
        # Because we use TIMM LR scheduler dependent on global step, rather than internal state
        # Simply overwriting the checkpoint LR scheduler is sufficient to update LR trajectory
        if self.cfg.lr_schedule == 'cosine_timm' and \
            self.cfg.lr_init != checkpoint['lr_schedulers'][0]['base_values'][0]:
                if self.lr_schedulers() is None: # If we don't have autoscale this wasn't defined, honestly this case should always be good
                    target_scheduler = self.configure_optimizers()['lr_scheduler']['scheduler']
                else:
                    target_scheduler = self.lr_schedulers()
                checkpoint['lr_schedulers'][0] = target_scheduler.state_dict()

    # ==================== Utilities ====================
    def unpad_and_transform_rates(self, logrates: torch.Tensor, lengths: Optional[torch.Tensor] = None, channels: Optional[torch.Tensor] = None) -> torch.Tensor:
        r"""
            logrates: raw, padded predictions from model, B T A H
            out: B T C
        """
        # unpad logrates using LENGTH_KEY and CHANNEL_KEY
        logrates, ps = pack([logrates], 'b t * h')
        assert channels is None or (channels == channels[0].unsqueeze(0)).all(), "Heterogenuous arrays not supported for evaluation (why would you want that anyway)"
        logrates = logrates.unbind()
        if lengths is not None:
            logrates = [l[:b, ...] for l, b in zip(logrates, lengths)]
        if channels is not None:
            cat_rates: List[torch.Tensor] = []
            for lograte, array_channels in zip(logrates, channels):
                cat_rates.append(torch.cat([lograte[:, i, :array_channels[i]] for i in range(len(array_channels))], -1))
            logrates = cat_rates
        else:
            logrates = [lr.squeeze(-2) for lr in logrates]
        # B T C
        # Now a potentially heterogenuous list of T x C, with varying T and or C
        if all(lograte.size() == logrates[0].size() for lograte in logrates[1:]):
            logrates = torch.stack(logrates)
        # NLB expects units of spikes / bin (search "spikes/bin" in https://github.dev/neurallatents/nlb_tools/blob/main/examples/tutorials/basic_example.ipynb)
        return self.transform_rates(logrates, exp=True, normalize_hz=False)

    def transform_rates(
        self,
        logrates: Union[List[torch.Tensor], torch.Tensor],
        exp=True,
        normalize_hz=False
    ) -> torch.Tensor:
        r"""
            Convenience wrapper for analysis.
            logrates: Raw model output from forward pass. Can be list of batches predictions.
            exp: Should exponentiate?
            normalize_hz: Should normalize to spikes per second (instead of spikes per bin)?
        """
        def _transform(single: torch.Tensor):
            if exp:
                single = single.exp()
            if normalize_hz:
                single = single / self.data_attrs.bin_size_ms
            return single.cpu()
        out = logrates
        if isinstance(out, list):
            out = [_transform(o) for o in out]
        else:
            out = _transform(out)
        return out

    # ==================== Optimization ====================
    def common_log(
        self,
        metrics,
        prefix='',
        kinematic_labels=None, # e.g. DEFAULT_KIN_LABELS
        **kwargs
    ):
        for m in metrics:
            if 'loss' in str(m):
                # if 'val' in prefix:
                    # print(f'{prefix}_{m}', metrics[m], kwargs)
                # print(f'{prefix}_{m}', metrics[m], kwargs)
                self.log(f'{prefix}_{m}', metrics[m], **kwargs)
        for m in self.cfg.task.metrics:
            if m == Metric.kinematic_r2 or m == Metric.kinematic_r2_thresh:
                if not self.data_attrs.tokenize_covariates: # Heterogeneous, just hangs the DDP procs. Either we maintain the global list and report 0s, or we drop.
                    # For now, let's just drop.
                    for i, r2 in enumerate(metrics[m.value]):
                        self.log(f'{prefix}_{m.value}_{kinematic_labels[i]}', r2, **kwargs)
                self.log(f'{prefix}_{m.value}', metrics[m.value].mean(), **kwargs)
            else:
                self.log(f'{prefix}_{m.value}', metrics[m.value], **kwargs)
        if prefix == 'train':
            self.log('kin_maskout', self.kin_maskout, **kwargs)

    def training_step(self, batch, batch_idx):
        # if batch_idx > 2:
        #     return None # Override, debug
        if (self.cfg.log_token_proc_throughput or self.cfg.log_token_seen_throughput):
            self.token_proc_approx += batch[DataKey.spikes].size(0) * batch[DataKey.spikes].size(1)
            # self.token_seen_approx += (batch[LENGTH_KEY].sum() * (1 - self.cfg.task.mask_ratio)).item()
        metrics = self._step(batch)
        if (self.cfg.log_token_proc_throughput or self.cfg.log_token_seen_throughput):
            if self.trainer.is_global_zero:
                if self.cfg.log_token_proc_throughput:
                    token_proc_approx = self.all_gather(self.token_proc_approx).sum()
                    self.log('token_proc', token_proc_approx, rank_zero_only=True)
        #         if self.cfg.log_token_seen_throughput:
        #             token_count_approx = self.all_gather(self.token_seen_approx).sum()
        #             self.log('token_seen', token_count_approx, rank_zero_only=True)
        kin_labels = None # batch[DataKey.covariate_labels] if DataKey.covariate_labels in batch and not self.cfg.compile else None
        self.common_log(
            metrics,
            prefix='train',
            kinematic_labels=kin_labels,
        )
        return metrics['loss']

    def validation_step(self, batch, batch_idx, dataloader_idx=0):
        # if dataloader_idx == 0 and batch_idx > 0:
            # return None # debug
        metrics = self._step(batch, use_prefix = True)
        self.common_log(
            metrics,
            prefix='val' if dataloader_idx == 0 else 'eval',
            # sync_dist=False,
            sync_dist=True,
            add_dataloader_idx=False,
            kinematic_labels=None,
        )

    @torch.inference_mode()
    def test_step(self, batch, batch_idx, dataloader_idx=0):
        r"""
            Note test step isn't capable of returning non-metrics. (use `predict` to get outputs)
        """

        metrics = self._step(batch, eval_mode=False, use_prefix=True)
            # kinematic_labels=batch[DataKey.covariate_labels] if DataKey.covariate_labels in batch else DEFAULT_KIN_LABELS,
        # )
        # metrics = self._step(batch, eval_mode=True)
        self.common_log(metrics, prefix='test')
        return metrics

    def configure_optimizers(self):
        scheduler = None
        # grouped_params = self.parameters()
        # https://lightning.ai/docs/pytorch/stable/api/lightning.pytorch.callbacks.BaseFinetuning.html#lightning.pytorch.callbacks.BaseFinetuning
        grouped_params = filter(lambda p: p.requires_grad, self.parameters())
        try:
            # from apex.optimizers import FusedAdam
            # optimizer_cls = FusedAdam # In JY's experience, about 5% speedup on 3090 in PT 1.13
            # However, literally spontaneous bug emerged where this doesn't train at all. What...?
            # And this was after successfully training and not touching anything else...?
            # The only plausible candidate is that env deactivating and reactivating lost some apex-critical state?
            # IDK.
            optimizer_cls = optim.AdamW
        except ImportError:
            logger.info("Didn't find Apex optimizer, defaulting to Pytorch AdamW")
            optimizer_cls = optim.AdamW
        optimizer = optimizer_cls(
            grouped_params,
            lr=self.cfg.lr_init,
            weight_decay=self.cfg.weight_decay
        )
        if self.cfg.lr_schedule == 'linear_warmup':
            scheduler = optim.lr_scheduler.LinearLR(
                optimizer,
                start_factor=self.cfg.lr_ramp_init_factor,
                total_iters=self.cfg.lr_ramp_steps
            )
        elif self.cfg.lr_schedule == 'cosine_warmup':
            scheduler = optim.lr_scheduler.ChainedScheduler([
                optim.lr_scheduler.LinearLR(
                    optimizer,
                    start_factor=self.cfg.lr_ramp_init_factor,
                    total_iters=self.cfg.lr_ramp_steps
                ),
                optim.lr_scheduler.CosineAnnealingLR(
                    optimizer,
                    T_max=self.cfg.lr_decay_steps,
                    eta_min=self.cfg.lr_min
                ),
            ])
        elif self.cfg.lr_schedule == 'cosine_timm':
            from timm.scheduler import CosineLRScheduler
            scheduler = CosineLRScheduler(
                optimizer,
                t_initial=self.cfg.lr_decay_steps, # 1 cycle
                lr_min=self.cfg.lr_min,
                warmup_lr_init=self.cfg.lr_ramp_init_factor * self.cfg.lr_init,
                warmup_t=self.cfg.lr_ramp_steps,
                cycle_limit=1,
                t_in_epochs=True, # WTF why was this false... what even IS this arg
            )
        else:
            assert self.cfg.lr_schedule == 'fixed', f"Unknown lr_schedule {self.cfg.lr_schedule}"
        out = {
            'optimizer': optimizer,
            'monitor': 'val_loss'
        }
        if scheduler is not None:
            # out['lr_scheduler'] = scheduler
            out['lr_scheduler'] = {
                'scheduler': scheduler, # https://lightning.ai/docs/pytorch/stable/common/lightning_module.html#configure-optimizers
                'interval': self.cfg.lr_interval
            }
        return out

    def lr_scheduler_step(self, scheduler, metric):
        if self.cfg.lr_schedule == 'cosine_timm':
            if self.cfg.lr_interval == 'step':
                scheduler.step(epoch=self.global_step)
            else:
                scheduler.step(epoch=self.current_epoch)
        else:
            scheduler.step()

# === Model loading ===
def transfer_cfg(src_cfg: ModelConfig, target_cfg: ModelConfig):
    r"""
        Copy src_cfg into target_cfg - used for importing configs - generally dangerous and we shouldn't do this.
        Motivation: Some cfg we don't want to bother repeatedly specifying; just take from the init-ing ckpt.
        Should be mutually exclusive from `diff_cfg` list.
    """
    src_cfg = OmegaConf.merge(ModelConfig(), src_cfg) # backport novel config
    for attr in [
        "hidden_size",
        "activation",
        # "weight_decay", # new regularization moved to diff_cfg
        # "dropout", # new regularization moved to diff cfg
        "session_embed_size",
        "session_embed_strategy",
        "subject_embed_size",
        "subject_embed_strategy",
        "array_embed_size",
        "array_embed_strategy",
        "task_embed_size",
        "task_embed_strategy",
        "readin_strategy",
        "transformer",
        "readout_strategy",
        "readout_dim",
        "readin_dim",
        "transform_space",
        "encode_decode",
        "spike_embed_style",
    ]:
        setattr(target_cfg, attr, getattr(src_cfg, attr))

r"""
Note - I tried coding this as an override, but PTL `save_hyperparams()` acts up (trying to the save the `self` parameter, apparently) - even when passing explicitly that I just want to save `cfg` and `data_attrs`.
Specifically, model topology is determined by data_attrs.
data_attrs thus must be saved and loaded with a model to make sense of it.
However, if we're initializing from another checkpoint, we want to know its data_attrs, but not save it as the new attrs. To avoid doing this while still hooking into PTL `save_hyperparameters()`, we do a manual state_dict transfer of two model instances (one with old and one with new topology.)
"""
def load_from_checkpoint(
    checkpoint_path: str,
    cfg: Optional[ModelConfig] = None, # Override from ckpt
    data_attrs: Optional[DataAttrs] = None, # Override from ckpt
):
    old_model = BrainBertInterface.load_from_checkpoint(checkpoint_path)
    return transfer_model(old_model, cfg, data_attrs)

def transfer_model(
    old_model: BrainBertInterface,
    new_cfg: ModelConfig | None = None,
    new_data_attrs: DataAttrs | None = None,
):
    r"""
        Transfer model to new cfg and data_attrs.
        Intended to be for inference
    """
    if new_cfg is None and new_data_attrs is None:
        return old_model
    if new_cfg is not None:
        transfer_cfg(src_cfg=old_model.cfg, target_cfg=new_cfg)
        if old_model.diff_cfg(new_cfg):
            raise Exception("Unsupported config diff")
    else:
        new_cfg = old_model.cfg
    if new_data_attrs is None:
        new_data_attrs = old_model.data_attrs
    new_cls = BrainBertInterface(cfg=new_cfg, data_attrs=new_data_attrs)
    new_cls.backbone.load_state_dict(old_model.backbone.state_dict())
    new_cls.transfer_io(old_model)
    return new_cls

# Utilities

def recursive_diff_log(cfg1: Union[DictConfig, ListConfig], cfg2: Union[DictConfig, ListConfig], prefix=""):
    # cfg intended as new, semantically
    if not isinstance(cfg1, DictConfig): # Don't step into ListConfigs
        if cfg1 != cfg2:
            logger.info(f"{prefix} diff: {cfg1} vs {cfg2}")
    else:
        # iterate through attributes
        for attr in cfg1:
            if attr not in cfg2:
                logger.info(f"cfg1 has {attr} but cfg2 does not")
            else:
                recursive_diff_log(getattr(cfg1, attr), getattr(cfg2, attr), prefix=attr)
        for attr in cfg2:
            if attr not in cfg1:
                logger.info(f"cfg2 has {attr} but cfg1 does not")<|MERGE_RESOLUTION|>--- conflicted
+++ resolved
@@ -723,11 +723,6 @@
             positions=space,
         ) # B x T x H. All at once, not autoregressive single step sampling
         # The order of logic here is following the order dictated in the task pipeline
-<<<<<<< HEAD
-        cov_query = self.task_pipelines[ModelTask.kinematic_infill.value](batch, outputs[:, -cov_query_length:], compute_metrics=False)
-        if Output.return_logits in self.cfg.task.tasks:
-            # breakpoint()
-=======
         num_kin = len(batch[DataKey.covariate_space.name].unique())
         cov_query = outputs[modalities == tks.index('kinematic_infill')]
         if last_step_only:
@@ -742,7 +737,6 @@
         # Only last step supported atm
         if ModelTask.return_infill in self.cfg.task.tasks:
             return_query = outputs[modalities == tks.index('return_infill')]
->>>>>>> 13466bd8
             return_logits = self.task_pipelines[ModelTask.return_infill.value](
                 batch,
                 return_query[:, -1:],
